--- conflicted
+++ resolved
@@ -4340,11 +4340,7 @@
           <NavigationProperty Name="PerkLevelSkillRequirements" Relationship="Self.FK_PerkLevelSkillRequirements_SkillID" FromRole="Skills" ToRole="PerkLevelSkillRequirements" />
           <NavigationProperty Name="SkillCategory" Relationship="Self.FK_Skills_SkillCategoryID" FromRole="Skills" ToRole="SkillCategories" />
           <NavigationProperty Name="SkillXPRequirements" Relationship="Self.FK_SkillXPRequirement_SkillID" FromRole="Skills" ToRole="SkillXPRequirement" />
-<<<<<<< HEAD
-          <Property Name="ContributesToSkillCap" Type="Boolean" Nullable="false" DefaultValue="true" />
-=======
           <Property Name="ContributesToSkillCap" Type="Boolean" Nullable="false" />
->>>>>>> ecdf2ab0
         </EntityType>
         <EntityType Name="SkillXPRequirement">
           <Key>
