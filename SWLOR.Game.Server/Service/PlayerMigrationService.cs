--- conflicted
+++ resolved
@@ -80,13 +80,6 @@
                 dbPlayer.VersionNumber = 4;
             }
 
-<<<<<<< HEAD
-            // VERSION 5: Remove AC from all items the player is carrying. If possible,
-            // grant +1 durability and +1 max durability for every 2 AC the item has.
-            if (dbPlayer.VersionNumber < 5)
-            {
-                ProcessVersion5ACRemoval(player);
-=======
             // VERSION 5: We're doing another Force rework, so remove any force feats the player may have acquired.
             if (dbPlayer.VersionNumber < 5)
             {
@@ -103,28 +96,35 @@
                 NWNXCreature.RemoveFeat(player, 1163); // Force Heal III
                 NWNXCreature.RemoveFeat(player, 1164); // Force Heal IV
 
->>>>>>> f4a97102
                 dbPlayer.VersionNumber = 5;
+            }
+
+            // VERSION 6: Remove AC from all items the player is carrying. If possible,
+            // grant +1 durability and +1 max durability for every 2 AC the item has.
+            if (dbPlayer.VersionNumber < 6)
+            {
+                ProcessVersion6ACRemoval(player);
+                dbPlayer.VersionNumber = 6;
             }
 
             DataService.SubmitDataChange(dbPlayer, DatabaseActionType.Update);
         }
         
-        private static void ProcessVersion5ACRemoval(NWPlayer player)
+        private static void ProcessVersion6ACRemoval(NWPlayer player)
         {
             // Start with equipped items.
             foreach (var item in player.EquippedItems)
             {
-                ProcessVersion5RemoveACFromItem(item);
+                ProcessVersion6RemoveACFromItem(item);
             }
             // Next do all inventory items.
             foreach (var item in player.InventoryItems)
             {
-                ProcessVersion5RemoveACFromItem(item);
+                ProcessVersion6RemoveACFromItem(item);
             }
         }
 
-        private static void ProcessVersion5RemoveACFromItem(NWItem item)
+        private static void ProcessVersion6RemoveACFromItem(NWItem item)
         {
             // Check all item properties. If the IP is an Armor Class property, remove it and replace with an increase to durability.
             // Durability is +1 for every 2 AC on the item.
