﻿using NWN;
using SWLOR.Game.Server.Bioware;
using SWLOR.Game.Server.Data.Entity;
using SWLOR.Game.Server.Enumeration;
using SWLOR.Game.Server.Event.Delayed;
using SWLOR.Game.Server.GameObject;
using SWLOR.Game.Server.Item.Contracts;
using SWLOR.Game.Server.Messaging;
using SWLOR.Game.Server.NWN.Events.Feat;
using SWLOR.Game.Server.NWN.Events.Module;
using SWLOR.Game.Server.NWNX;
using SWLOR.Game.Server.ValueObject;
using System;
using System.Collections.Generic;
using System.Linq;
using SWLOR.Game.Server.ChatCommand.Contracts;
using SWLOR.Game.Server.NWN.Events.Legacy;
using static NWN._;
using Object = NWN.Object;

namespace SWLOR.Game.Server.Service
{
    public static class ItemService
    {
        private static readonly Dictionary<string, IActionItem> _actionItemHandlers;

        static ItemService()
        {
            _actionItemHandlers = new Dictionary<string, IActionItem>();
        }

        public static void SubscribeEvents()
        {
            // Module Events
            MessageHub.Instance.Subscribe<OnModuleActivateItem>(message => OnModuleActivatedItem());
            MessageHub.Instance.Subscribe<OnModuleEquipItem>(message => OnModuleEquipItem());
            MessageHub.Instance.Subscribe<OnModuleUnequipItem>(message => OnModuleUnequipItem());
            MessageHub.Instance.Subscribe<OnModuleLoad>(message => OnModuleLoad());

            // Feat Events
            MessageHub.Instance.Subscribe<OnHitCastSpell>(message => OnHitCastSpell());
        }

        private static void OnModuleLoad()
        {
            RegisterActionItemHandlers();
        }

        private static void RegisterActionItemHandlers()
        {
            // Use reflection to get all of IChatCommand handler implementations.
            var classes = AppDomain.CurrentDomain.GetAssemblies()
                .SelectMany(s => s.GetTypes())
                .Where(p => typeof(IActionItem).IsAssignableFrom(p) && p.IsClass && !p.IsAbstract).ToArray();

            foreach (var type in classes)
            {
                IActionItem instance = Activator.CreateInstance(type) as IActionItem;

                if (instance == null)
                {
                    throw new NullReferenceException("Unable to activate instance of type: " + type);
                }
                string key = type.Name;

                // If the class has defined a custom key, use that instead.
                if (!string.IsNullOrWhiteSpace(instance.CustomKey))
                    key = instance.CustomKey;

                _actionItemHandlers.Add(key, instance);
            }
        }

        public static IActionItem GetActionItemHandler(string key)
        {
            if (!_actionItemHandlers.ContainsKey(key))
            {
                throw new KeyNotFoundException("Action item '" + key + "' is not registered.");
            }

            return _actionItemHandlers[key];
        }

        public static string GetNameByResref(string resref)
        {
            NWPlaceable tempStorage = (_.GetObjectByTag("TEMP_ITEM_STORAGE"));
            if (!tempStorage.IsValid)
            {
                Console.WriteLine("Could not locate temp item storage object. Create a placeable container in a non-accessible area with the tag TEMP_ITEM_STORAGE.");
                return null;
            }
            NWItem item = (_.CreateItemOnObject(resref, tempStorage.Object));
            string name = item.Name;
            item.Destroy();
            return name;
        }

        public static CustomItemType GetCustomItemTypeByResref(string resref)
        {
            NWPlaceable tempStorage = (_.GetObjectByTag("TEMP_ITEM_STORAGE"));
            if (!tempStorage.IsValid)
            {
                Console.WriteLine("Could not locate temp item storage object. Create a placeable container in a non-accessible area with the tag TEMP_ITEM_STORAGE.");
                return CustomItemType.None;
            }
            NWItem item = (_.CreateItemOnObject(resref, tempStorage.Object));
            var itemType = item.CustomItemType;
            item.Destroy();
            return itemType;
        }

        private static void OnModuleActivatedItem()
        {
            NWPlayer user = (_.GetItemActivator());
            NWItem oItem = (_.GetItemActivated());
            NWObject target = (_.GetItemActivatedTarget());
            Location targetLocation = _.GetItemActivatedTargetLocation();

            string className = oItem.GetLocalString("JAVA_SCRIPT");
            if (string.IsNullOrWhiteSpace(className)) className = oItem.GetLocalString("ACTIVATE_JAVA_SCRIPT");
            if (string.IsNullOrWhiteSpace(className)) className = oItem.GetLocalString("JAVA_ACTION_SCRIPT");
            if (string.IsNullOrWhiteSpace(className)) className = oItem.GetLocalString("SCRIPT");
            if (string.IsNullOrWhiteSpace(className)) return;

            user.ClearAllActions();

            if (user.IsBusy)
            {
                user.SendMessage("You are busy.");
                return;
            }

            // Remove "Item." prefix if it exists.
            if (className.StartsWith("Item."))
                className = className.Substring(5);
            IActionItem item = GetActionItemHandler(className);
        
            string invalidTargetMessage = item.IsValidTarget(user, oItem, target, targetLocation);
            if (!string.IsNullOrWhiteSpace(invalidTargetMessage))
            {
                user.SendMessage(invalidTargetMessage);
                return;
            }

            float maxDistance = item.MaxDistance(user, oItem, target, targetLocation);
            if (maxDistance > 0.0f)
            {
                if (target.IsValid &&
                    (_.GetDistanceBetween(user.Object, target.Object) > maxDistance ||
                    user.Area.Resref != target.Area.Resref))
                {
                    user.SendMessage("Your target is too far away.");
                    return;
                }
                else if (!target.IsValid &&
                         (_.GetDistanceBetweenLocations(user.Location, targetLocation) > maxDistance ||
                         user.Area.Resref != ((NWArea)_.GetAreaFromLocation(targetLocation)).Resref))
                {
                    user.SendMessage("That location is too far away.");
                    return;
                }
            }

            CustomData customData = item.StartUseItem(user, oItem, target, targetLocation);
            float delay = item.Seconds(user, oItem, target, targetLocation, customData);
            int animationID = item.AnimationID();
            bool faceTarget = item.FaceTarget();
            Vector userPosition = user.Position;

            user.AssignCommand(() =>
            {
                user.IsBusy = true;
                if (faceTarget)
                    _.SetFacingPoint(!target.IsValid ? _.GetPositionFromLocation(targetLocation) : target.Position);
                if (animationID > 0)
                    _.ActionPlayAnimation(animationID, 1.0f, delay);
            });

            NWNXPlayer.StartGuiTimingBar(user, delay, string.Empty);
            user.DelayEvent<FinishActionItem>(
                delay,
                className,
                user,
                oItem,
                target,
                targetLocation,
                userPosition,
                customData);
        

        }

        public static string OnModuleExamine(string existingDescription, NWPlayer examiner, NWObject examinedObject)
        {
            if (examinedObject.ObjectType != OBJECT_TYPE_ITEM) return existingDescription;

            NWItem examinedItem = (examinedObject.Object);
            string description = "";

            if (examinedItem.RecommendedLevel > 0)
            {
                description += ColorTokenService.Orange("Recommended Level: ") + examinedItem.RecommendedLevel + "\n";
            }
            if (examinedItem.LevelIncrease > 0)
            {
                description += ColorTokenService.Orange("Level Increase: ") + examinedItem.LevelIncrease + "\n";
            }
            if (examinedItem.AssociatedSkillType > 0)
            {
                Skill skill = DataService.Get<Skill>((int)examinedItem.AssociatedSkillType);
                description += ColorTokenService.Orange("Associated Skill: ") + skill.Name + "\n";
            }
            if (examinedItem.CustomAC > 0)
            {
<<<<<<< HEAD
                if (ArmorBaseItemTypes.Contains(examinedItem.BaseItemType))
                {
                    description += _color.Orange("AC: ") + examinedItem.CustomAC + " (/3)\n";
                }
                else
                {
                    description += _color.Red("AC (ignored due to item type): ") + examinedItem.CustomAC + " (/3)\n";
                }
            }
            if (examinedItem.HPBonus > 0)
            {
                description += _color.Orange("HP Bonus: ") + examinedItem.HPBonus / 2 + "\n";
            }
            if (examinedItem.FPBonus > 0)
            {
                description += _color.Orange("FP Bonus: ") + examinedItem.FPBonus / 2+ "\n";
=======
                description += ColorTokenService.Orange("AC: ") + examinedItem.CustomAC + "\n";
            }
            if (examinedItem.HPBonus > 0)
            {
                description += ColorTokenService.Orange("HP Bonus: ") + examinedItem.HPBonus + "\n";
            }
            if (examinedItem.FPBonus > 0)
            {
                description += ColorTokenService.Orange("FP Bonus: ") + examinedItem.FPBonus + "\n";
>>>>>>> ea96717b
            }
            if (examinedItem.StructureBonus > 0)
            {
                description += ColorTokenService.Orange("Structure Bonus: ") + examinedItem.StructureBonus + "\n";
            }
            if (examinedItem.StrengthBonus > 0)
            {
<<<<<<< HEAD
                description += _color.Orange("Strength Bonus: ") + examinedItem.StrengthBonus + " (/3)\n";
            }
            if (examinedItem.DexterityBonus > 0)
            {
                description += _color.Orange("Dexterity Bonus: ") + examinedItem.DexterityBonus + " (/3)\n";
            }
            if (examinedItem.ConstitutionBonus > 0)
            {
                description += _color.Orange("Constitution Bonus: ") + examinedItem.ConstitutionBonus + " (/3)\n";
            }
            if (examinedItem.WisdomBonus > 0)
            {
                description += _color.Orange("Wisdom Bonus: ") + examinedItem.WisdomBonus + " (/3)\n";
            }
            if (examinedItem.IntelligenceBonus > 0)
            {
                description += _color.Orange("Intelligence Bonus: ") + examinedItem.IntelligenceBonus + " (/3)\n";
            }
            if (examinedItem.CharismaBonus > 0)
            {
                description += _color.Orange("Charisma Bonus: ") + examinedItem.CharismaBonus + " (/3)\n";
=======
                description += ColorTokenService.Orange("Strength Bonus: ") + examinedItem.StrengthBonus + "\n";
            }
            if (examinedItem.DexterityBonus > 0)
            {
                description += ColorTokenService.Orange("Dexterity Bonus: ") + examinedItem.DexterityBonus + "\n";
            }
            if (examinedItem.ConstitutionBonus > 0)
            {
                description += ColorTokenService.Orange("Constitution Bonus: ") + examinedItem.ConstitutionBonus + "\n";
            }
            if (examinedItem.WisdomBonus > 0)
            {
                description += ColorTokenService.Orange("Wisdom Bonus: ") + examinedItem.WisdomBonus + "\n";
            }
            if (examinedItem.IntelligenceBonus > 0)
            {
                description += ColorTokenService.Orange("Intelligence Bonus: ") + examinedItem.IntelligenceBonus + "\n";
            }
            if (examinedItem.CharismaBonus > 0)
            {
                description += ColorTokenService.Orange("Charisma Bonus: ") + examinedItem.CharismaBonus + "\n";
>>>>>>> ea96717b
            }
            if (examinedItem.CastingSpeed > 0)
            {
                description += ColorTokenService.Orange("Activation Speed: +") + examinedItem.CastingSpeed + "%\n";
            }
            else if (examinedItem.CastingSpeed < 0)
            {
                description += ColorTokenService.Orange("Activation Penalty: -") + examinedItem.CastingSpeed + "%\n";
            }
            if (examinedItem.HarvestingBonus > 0)
            {
                description += ColorTokenService.Orange("Harvesting Bonus: ") + examinedItem.HarvestingBonus + "\n";
            }
            if (examinedItem.CraftBonusArmorsmith > 0)
            {
<<<<<<< HEAD
                description += _color.Orange("Armorsmith Bonus: ") + examinedItem.CraftBonusArmorsmith + " (/8)\n";
            }
            if (examinedItem.CraftBonusEngineering > 0)
            {
                description += _color.Orange("Engineering Bonus: ") + examinedItem.CraftBonusEngineering + " (/8)\n";
            }
            if (examinedItem.CraftBonusFabrication > 0)
            {
                description += _color.Orange("Fabrication Bonus: ") + examinedItem.CraftBonusFabrication + " (/8)\n";
            }
            if (examinedItem.CraftBonusWeaponsmith > 0)
            {
                description += _color.Orange("Weaponsmith Bonus: ") + examinedItem.CraftBonusWeaponsmith + " (/8)\n";
            }
            if (examinedItem.CraftBonusCooking > 0)
            {
                description += _color.Orange("Cooking Bonus: ") + examinedItem.CraftBonusCooking + " (/8)\n";
=======
                description += ColorTokenService.Orange("Armorsmith Bonus: ") + examinedItem.CraftBonusArmorsmith + "\n";
            }
            if (examinedItem.CraftBonusEngineering > 0)
            {
                description += ColorTokenService.Orange("Engineering Bonus: ") + examinedItem.CraftBonusEngineering + "\n";
            }
            if (examinedItem.CraftBonusFabrication > 0)
            {
                description += ColorTokenService.Orange("Fabrication Bonus: ") + examinedItem.CraftBonusFabrication + "\n";
            }
            if (examinedItem.CraftBonusWeaponsmith > 0)
            {
                description += ColorTokenService.Orange("Weaponsmith Bonus: ") + examinedItem.CraftBonusWeaponsmith + "\n";
            }
            if (examinedItem.CraftBonusCooking > 0)
            {
                description += ColorTokenService.Orange("Cooking Bonus: ") + examinedItem.CraftBonusCooking + "\n";
>>>>>>> ea96717b
            }
            if (examinedItem.CraftTierLevel > 0)
            {
                description += ColorTokenService.Orange("Tool Level: ") + examinedItem.CraftTierLevel + "\n";
            }
            if (examinedItem.EnmityRate != 0)
            {
                description += ColorTokenService.Orange("Enmity: ") + examinedItem.EnmityRate + "%\n";
            }
            if (examinedItem.ForcePotencyBonus > 0)
            {
                description += ColorTokenService.Orange("Force Potency Bonus: ") + examinedItem.ForcePotencyBonus + "\n";
            }
            if (examinedItem.ForceAccuracyBonus > 0)
            {
                description += ColorTokenService.Orange("Force Accuracy Bonus: ") + examinedItem.ForceAccuracyBonus + "\n";
            }
            if (examinedItem.ForceDefenseBonus > 0)
            {
                description += ColorTokenService.Orange("Force Defense Bonus: ") + examinedItem.ForceDefenseBonus + "\n";
            }
            if (examinedItem.ElectricalPotencyBonus > 0)
            {
                description += ColorTokenService.Orange("Electrical Potency Bonus: ") + examinedItem.ElectricalPotencyBonus + "\n";
            }
            if (examinedItem.MindPotencyBonus > 0)
            {
                description += ColorTokenService.Orange("Mind Potency Bonus: ") + examinedItem.MindPotencyBonus + "\n";
            }
            if (examinedItem.LightPotencyBonus > 0)
            {
                description += ColorTokenService.Orange("Light Potency Bonus: ") + examinedItem.LightPotencyBonus + "\n";
            }
            if (examinedItem.DarkPotencyBonus > 0)
            {
                description += ColorTokenService.Orange("Dark Potency Bonus: ") + examinedItem.DarkPotencyBonus + "\n";
            }
            if (examinedItem.ElectricalDefenseBonus > 0)
            {
                description += ColorTokenService.Orange("Electrical Defense Bonus: ") + examinedItem.ElectricalDefenseBonus + "\n";
            }
            if (examinedItem.MindDefenseBonus > 0)
            {
                description += ColorTokenService.Orange("Mind Defense Bonus: ") + examinedItem.MindDefenseBonus + "\n";
            }
            if (examinedItem.LightDefenseBonus > 0)
            {
                description += ColorTokenService.Orange("Light Defense Bonus: ") + examinedItem.LightDefenseBonus + "\n";
            }
            if (examinedItem.DarkDefenseBonus > 0)
            {
                description += ColorTokenService.Orange("Dark Defense Bonus: ") + examinedItem.DarkDefenseBonus + "\n";
            }
            if (examinedItem.LuckBonus > 0)
            {
                description += ColorTokenService.Orange("Luck Bonus: ") + examinedItem.LuckBonus + "\n";
            }
            if (examinedItem.MeditateBonus > 0)
            {
                description += ColorTokenService.Orange("Meditate Bonus: ") + examinedItem.MeditateBonus + "\n";
            }
            if (examinedItem.RestBonus > 0)
            {
                description += ColorTokenService.Orange("Rest Bonus: ") + examinedItem.RestBonus + "\n";
            }
            if (examinedItem.ScanningBonus > 0)
            {
                description += ColorTokenService.Orange("Scanning Bonus: ") + examinedItem.ScanningBonus + "\n";
            }
            if (examinedItem.ScavengingBonus > 0)
            {
                description += ColorTokenService.Orange("Scavenging Bonus: ") + examinedItem.ScavengingBonus + "\n";
            }
            if (examinedItem.MedicineBonus > 0)
            {
                description += ColorTokenService.Orange("Medicine Bonus: ") + examinedItem.MedicineBonus + "\n";
            }
            if (examinedItem.HPRegenBonus > 0)
            {
                description += ColorTokenService.Orange("HP Regen Bonus: ") + examinedItem.HPRegenBonus + "\n";
            }
            if (examinedItem.FPRegenBonus > 0)
            {
                description += ColorTokenService.Orange("FP Regen Bonus: ") + examinedItem.FPRegenBonus + "\n";
            }
            if (examinedItem.PilotingBonus > 0)
            {
                description += _color.Orange("Piloting Bonus: ") + examinedItem.PilotingBonus + "\n";
            }
            if (examinedItem.BaseAttackBonus > 0)
            {
<<<<<<< HEAD
                if (WeaponBaseItemTypes.Contains(examinedItem.BaseItemType))
                {
                    description += _color.Orange("Base Attack Bonus: ") + examinedItem.BaseAttackBonus + " (/3)\n";
                }
                else
                {
                    description += _color.Red("Base Attack Bonus (ignored due to item type): ") + examinedItem.BaseAttackBonus + "\n";
                }
=======
                description += ColorTokenService.Orange("Base Attack Bonus: ") + examinedItem.BaseAttackBonus + "\n";
>>>>>>> ea96717b
            }
            if (examinedItem.SneakAttackBonus > 0)
            {
                description += ColorTokenService.Orange("Sneak Attack Bonus: ") + examinedItem.SneakAttackBonus + "\n";
            }
            if (examinedItem.DamageBonus > 0)
            {
<<<<<<< HEAD
                if (WeaponBaseItemTypes.Contains(examinedItem.BaseItemType))
                {
                    description += _color.Orange("Damage Bonus: ") + examinedItem.DamageBonus + "\n";
                }
                else
                {
                    description += _color.Red("Damage Bonus (ignored due to item type): ") + examinedItem.DamageBonus + "\n";
                }
=======
                description += ColorTokenService.Orange("Damage Bonus: ") + examinedItem.DamageBonus + "\n";
>>>>>>> ea96717b
            }
            if (examinedItem.CustomItemType != CustomItemType.None)
            {
                string itemTypeProper = string.Concat(examinedItem.CustomItemType.ToString().Select(x => char.IsUpper(x) ? " " + x : x.ToString())).TrimStart(' ');
                description += ColorTokenService.Orange("Item Type: ") + itemTypeProper + "\n";
            }

            // Check for properties that can only be applied to limited things, and flag them here.
            // Attack bonus, damage, base attack bonus: weapons only
            // AC - armor items only.
            ItemProperty ip = _.GetFirstItemProperty(examinedItem);
            while (_.GetIsItemPropertyValid(ip) == TRUE)
            {
                if (_.GetItemPropertyType(ip) == (int) CustomItemPropertyType.ComponentBonus)
                {
                    switch (_.GetItemPropertySubType(ip))
                    {
                        case (int)ComponentBonusType.ACUp:
                        {
                            description += _color.Cyan("AC can only be applied to Shields, Armor and Helmets.  On other items, it will be ignored.\n");
                            break;
                        }
                        case (int)ComponentBonusType.DamageUp:
                        case (int)ComponentBonusType.AttackBonusUp:
                        case (int)ComponentBonusType.BaseAttackBonusUp:
                        {
                            description += _color.Cyan("Damage Up, Attack Bonus Up and Base Attack Bonus Up can only be applied to weapons (including gloves).  On other items, it will be ignored.\n");
                            break;
                        }
                    }
                }

                ip = _.GetNextItemProperty(examinedItem);
            }

            return existingDescription + "\n" + description;
        }

        public static HashSet<int> ArmorBaseItemTypes = new HashSet<int>()
        {
            BASE_ITEM_ARMOR,
            BASE_ITEM_HELMET,
            BASE_ITEM_LARGESHIELD,
            BASE_ITEM_SMALLSHIELD,
            BASE_ITEM_TOWERSHIELD
        };

        public static HashSet<int> WeaponBaseItemTypes = new HashSet<int>()
        {
            BASE_ITEM_ARROW,
            BASE_ITEM_BASTARDSWORD,
            BASE_ITEM_BATTLEAXE,
            BASE_ITEM_BOLT,
            BASE_ITEM_BRACER,
            BASE_ITEM_BULLET,
            BASE_ITEM_CLUB,
            BASE_ITEM_DAGGER,
            BASE_ITEM_DART,
            BASE_ITEM_DIREMACE,
            BASE_ITEM_DOUBLEAXE,
            BASE_ITEM_DWARVENWARAXE,
            BASE_ITEM_GLOVES,
            BASE_ITEM_GREATAXE,
            BASE_ITEM_GREATSWORD,
            BASE_ITEM_GRENADE,
            BASE_ITEM_HALBERD,
            BASE_ITEM_HANDAXE,
            BASE_ITEM_HEAVYCROSSBOW,
            BASE_ITEM_HEAVYFLAIL,
            BASE_ITEM_KAMA,
            BASE_ITEM_KATANA,
            BASE_ITEM_KUKRI,
            BASE_ITEM_LIGHTCROSSBOW,
            BASE_ITEM_LIGHTFLAIL,
            BASE_ITEM_LIGHTHAMMER,
            BASE_ITEM_LIGHTMACE,
            BASE_ITEM_LONGBOW,
            BASE_ITEM_LONGSWORD,
            BASE_ITEM_MORNINGSTAR,
            BASE_ITEM_QUARTERSTAFF,
            BASE_ITEM_RAPIER,
            BASE_ITEM_SCIMITAR,
            BASE_ITEM_SCYTHE,
            BASE_ITEM_SHORTBOW,
            BASE_ITEM_SHORTSPEAR,
            BASE_ITEM_SHORTSWORD,
            BASE_ITEM_SHURIKEN,
            BASE_ITEM_SICKLE,
            BASE_ITEM_SLING,
            BASE_ITEM_THROWINGAXE,
            BASE_ITEM_TRIDENT,
            BASE_ITEM_TWOBLADEDSWORD,
            BASE_ITEM_WARHAMMER,
            BASE_ITEM_WHIP,
            CustomBaseItemType.Saberstaff,
            CustomBaseItemType.Lightsaber
        };

        private static void OnModuleUnequipItem()
        {
            NWPlayer player = _.GetPCItemLastUnequippedBy();
            if (player.GetLocalInt("IS_CUSTOMIZING_ITEM") == _.TRUE) return; // Don't run heavy code when customizing equipment.

            NWItem oItem = _.GetPCItemLastUnequipped();

            // Remove lightsaber hum effect.
            foreach (var effect in player.Effects.Where(x => _.GetEffectTag(x) == "LIGHTSABER_HUM"))
            {
                _.RemoveEffect(player, effect);
            }

            // Handle lightsaber sounds
            if (oItem.CustomItemType == CustomItemType.Lightsaber ||
                oItem.CustomItemType == CustomItemType.Saberstaff)
            {

                player.AssignCommand(() =>
                {
                    _.PlaySound("saberoff");
                });
            }

        }


        // Players abuse an exploit in NWN which allows them to gain an extra attack.
        // To work around this I force them to clear all actions.
        private static void HandleEquipmentSwappingDelay()
        {
            NWPlayer oPC = (_.GetPCItemLastEquippedBy());
            NWItem oItem = (_.GetPCItemLastEquipped());
            NWItem rightHand = oPC.RightHand;
            NWItem leftHand = oPC.LeftHand;

            if (!oPC.IsInCombat) return;
            if (Equals(oItem, rightHand) && Equals(oItem, leftHand)) return;
            if (!Equals(oItem, leftHand)) return;

            oPC.ClearAllActions();
        }

        private static void OnModuleEquipItem()
        {
            int[] validItemTypes = {
                    BASE_ITEM_ARMOR,
                    BASE_ITEM_ARROW,
                    BASE_ITEM_BASTARDSWORD,
                    BASE_ITEM_BATTLEAXE,
                    BASE_ITEM_BELT,
                    BASE_ITEM_BOLT,
                    BASE_ITEM_BOOTS,
                    BASE_ITEM_BRACER,
                    BASE_ITEM_BULLET,
                    BASE_ITEM_CLOAK,
                    BASE_ITEM_CLUB,
                    BASE_ITEM_DAGGER,
                    BASE_ITEM_DART,
                    BASE_ITEM_DIREMACE,
                    BASE_ITEM_DOUBLEAXE,
                    BASE_ITEM_DWARVENWARAXE,
                    BASE_ITEM_GLOVES,
                    BASE_ITEM_GREATAXE,
                    BASE_ITEM_GREATSWORD,
                    BASE_ITEM_GRENADE,
                    BASE_ITEM_HALBERD,
                    BASE_ITEM_HANDAXE,
                    BASE_ITEM_HEAVYCROSSBOW,
                    BASE_ITEM_HEAVYFLAIL,
                    BASE_ITEM_HELMET,
                    BASE_ITEM_KAMA,
                    BASE_ITEM_KATANA,
                    BASE_ITEM_KUKRI,
                    BASE_ITEM_LARGESHIELD,
                    BASE_ITEM_LIGHTCROSSBOW,
                    BASE_ITEM_LIGHTFLAIL,
                    BASE_ITEM_LIGHTHAMMER,
                    BASE_ITEM_LIGHTMACE,
                    BASE_ITEM_LONGBOW,
                    BASE_ITEM_LONGSWORD,
                    BASE_ITEM_MORNINGSTAR,
                    BASE_ITEM_QUARTERSTAFF,
                    BASE_ITEM_RAPIER,
                    BASE_ITEM_SCIMITAR,
                    BASE_ITEM_SCYTHE,
                    BASE_ITEM_SHORTBOW,
                    BASE_ITEM_SHORTSPEAR,
                    BASE_ITEM_SHORTSWORD,
                    BASE_ITEM_SHURIKEN,
                    BASE_ITEM_SICKLE,
                    BASE_ITEM_SLING,
                    BASE_ITEM_SMALLSHIELD,
                    BASE_ITEM_THROWINGAXE,
                    BASE_ITEM_TOWERSHIELD,
                    BASE_ITEM_TRIDENT,
                    BASE_ITEM_TWOBLADEDSWORD,
                    BASE_ITEM_WARHAMMER,
                    BASE_ITEM_WHIP,
                    CustomBaseItemType.Saberstaff,
                    CustomBaseItemType.Lightsaber

            };

            NWPlayer player = _.GetPCItemLastEquippedBy();

            if (player.GetLocalInt("IS_CUSTOMIZING_ITEM") == _.TRUE) return; // Don't run heavy code when customizing equipment.

            NWItem oItem = (_.GetPCItemLastEquipped());
            int baseItemType = oItem.BaseItemType;
            Effect eEffect = _.EffectVisualEffect(579);
            eEffect = _.TagEffect(eEffect, "LIGHTSABER_HUM");

            // Handle lightsaber sounds
            if (oItem.CustomItemType == CustomItemType.Lightsaber ||
                oItem.CustomItemType == CustomItemType.Saberstaff)
            {
                _.ApplyEffectToObject(DURATION_TYPE_PERMANENT, eEffect, player);
                player.AssignCommand(() =>
                {
                    _.PlaySound("saberon");
                });
            }

            if (!validItemTypes.Contains(baseItemType))
            {
                HandleEquipmentSwappingDelay();
                return;
            }

            AddOnHitProperty(oItem);

            // Check ammo every time
            if (player.Arrows.IsValid)
            {
                AddOnHitProperty(player.Arrows);
                player.Arrows.RecommendedLevel = oItem.RecommendedLevel;
            }

            if (player.Bolts.IsValid)
            {
                AddOnHitProperty(player.Bolts);
                player.Bolts.RecommendedLevel = oItem.RecommendedLevel;
            }

            if (player.Bullets.IsValid)
            {
                AddOnHitProperty(player.Bullets);
                player.Bullets.RecommendedLevel = oItem.RecommendedLevel;
            }


            if (baseItemType == BASE_ITEM_TORCH)
            {
                int charges = oItem.ReduceCharges();
                if (charges <= 0)
                {
                    oItem.Destroy();
                }
            }

            HandleEquipmentSwappingDelay();
        }

        private static void AddOnHitProperty(NWItem oItem)
        {
            foreach (ItemProperty ip in oItem.ItemProperties)
            {
                if (_.GetItemPropertyType(ip) == ITEM_PROPERTY_ONHITCASTSPELL)
                {
                    if (_.GetItemPropertySubType(ip) == IP_CONST_ONHIT_CASTSPELL_ONHIT_UNIQUEPOWER)
                    {
                        return;
                    }
                }
            }

            // No item property found. Add it to the item.
            BiowareXP2.IPSafeAddItemProperty(oItem, _.ItemPropertyOnHitCastSpell(IP_CONST_ONHIT_CASTSPELL_ONHIT_UNIQUEPOWER, 40), 0.0f, AddItemPropertyPolicy.ReplaceExisting, false, false);
        }

        public static void ReturnItem(NWObject target, NWItem item)
        {
            if (_.GetHasInventory(item) == TRUE)
            {
                NWObject possessor = item.Possessor;
                possessor.AssignCommand(() =>
                {
                    _.ActionGiveItem(item, target);
                });
            }
            else
            {
                _.CopyItem(item.Object, target.Object, TRUE);
                item.Destroy();
            }
        }

        public static void StripAllItemProperties(NWItem item)
        {
            foreach (var ip in item.ItemProperties)
            {
                _.RemoveItemProperty(item.Object, ip);
            }
        }

        public static void FinishActionItem(IActionItem actionItem, NWPlayer user, NWItem item, NWObject target, Location targetLocation, Vector userStartPosition, CustomData customData)
        {
            user.IsBusy = false;

            Vector userPosition = user.Position;
            if (userPosition.m_X != userStartPosition.m_X ||
                userPosition.m_Y != userStartPosition.m_Y ||
                userPosition.m_Z != userStartPosition.m_Z)
            {
                user.SendMessage("You move and interrupt your action.");
                return;
            }

            float maxDistance = actionItem.MaxDistance(user, item, target, targetLocation);
            if (maxDistance > 0.0f)
            {
                if (target.IsValid &&
                    (_.GetDistanceBetween(user.Object, target.Object) > maxDistance ||
                    user.Area.Resref != target.Area.Resref))
                {
                    user.SendMessage("Your target is too far away.");
                    return;
                }
                else if (!target.IsValid &&
                         (_.GetDistanceBetweenLocations(user.Location, targetLocation) > maxDistance ||
                         user.Area.Resref != ((NWArea)_.GetAreaFromLocation(targetLocation)).Resref))
                {
                    user.SendMessage("That location is too far away.");
                    return;
                }
            }

            if (!target.IsValid && !actionItem.AllowLocationTarget())
            {
                user.SendMessage("Unable to locate target.");
                return;
            }

            string invalidTargetMessage = actionItem.IsValidTarget(user, item, target, targetLocation);
            if (!string.IsNullOrWhiteSpace(invalidTargetMessage))
            {
                user.SendMessage(invalidTargetMessage);
                return;
            }

            actionItem.ApplyEffects(user, item, target, targetLocation, customData);

            if (actionItem.ReducesItemCharge(user, item, target, targetLocation, customData))
            {
                if (item.Charges > 0) item.ReduceCharges();
                else item.Destroy();
            }
        }

        public static ItemProperty GetCustomItemPropertyByItemTag(string tag)
        {
            NWPlaceable container = (_.GetObjectByTag("item_props"));
            NWItem item = container.InventoryItems.SingleOrDefault(x => x.Tag == tag);
            if (item == null)
            {
                throw new Exception("Unable to find an item tagged '" + tag + "' in the item props container.");
            }

            ItemProperty prop = item.ItemProperties.FirstOrDefault();
            if (prop == null)
            {
                throw new Exception("Unable to find an item property on item tagged '" + tag + "' in the item props container.");
            }

            return prop;
        }

        public static HashSet<int> MeleeWeaponTypes = new HashSet<int>()
        {
            BASE_ITEM_BASTARDSWORD,
            BASE_ITEM_BATTLEAXE,
            BASE_ITEM_CLUB,
            BASE_ITEM_DAGGER,
            BASE_ITEM_HANDAXE,
            BASE_ITEM_KAMA,
            BASE_ITEM_KATANA,
            BASE_ITEM_KUKRI,
            BASE_ITEM_LIGHTFLAIL,
            BASE_ITEM_LIGHTHAMMER,
            BASE_ITEM_LIGHTMACE,
            BASE_ITEM_LONGSWORD,
            BASE_ITEM_RAPIER,
            BASE_ITEM_SCIMITAR,
            BASE_ITEM_SHORTSPEAR,
            BASE_ITEM_SHORTSWORD,
            BASE_ITEM_SICKLE,
            BASE_ITEM_WHIP,
            CustomBaseItemType.Lightsaber,
            BASE_ITEM_DIREMACE,
            BASE_ITEM_DWARVENWARAXE,
            BASE_ITEM_GREATAXE,
            BASE_ITEM_GREATSWORD,
            BASE_ITEM_HALBERD,
            BASE_ITEM_HEAVYFLAIL,
            BASE_ITEM_MORNINGSTAR,
            BASE_ITEM_QUARTERSTAFF,
            BASE_ITEM_SCYTHE,
            BASE_ITEM_TRIDENT,
            BASE_ITEM_WARHAMMER,
            BASE_ITEM_DOUBLEAXE,
            BASE_ITEM_TWOBLADEDSWORD,
            CustomBaseItemType.Saberstaff,
            BASE_ITEM_BRACER,
            BASE_ITEM_GLOVES

        };

        public static HashSet<int> RangedWeaponTypes = new HashSet<int>()
        {
            BASE_ITEM_HEAVYCROSSBOW,
            BASE_ITEM_LIGHTCROSSBOW,
            BASE_ITEM_LONGBOW,
            BASE_ITEM_SHORTBOW,
            BASE_ITEM_ARROW,
            BASE_ITEM_BOLT,
            BASE_ITEM_GRENADE,
            BASE_ITEM_SHURIKEN,
            BASE_ITEM_SLING,
            BASE_ITEM_THROWINGAXE,
            BASE_ITEM_BULLET,
            BASE_ITEM_DART
        };

        private static readonly Dictionary<int, SkillType> _skillTypeMappings = new Dictionary<int, SkillType>()
        {
            // One-Handed Skills
            {BASE_ITEM_BASTARDSWORD, SkillType.OneHanded},
            {BASE_ITEM_BATTLEAXE, SkillType.OneHanded},
            {BASE_ITEM_CLUB, SkillType.OneHanded},
            {BASE_ITEM_DAGGER, SkillType.OneHanded},
            {BASE_ITEM_HANDAXE, SkillType.OneHanded},
            {BASE_ITEM_KAMA, SkillType.OneHanded},
            {BASE_ITEM_KATANA, SkillType.OneHanded},
            {BASE_ITEM_KUKRI, SkillType.OneHanded},
            {BASE_ITEM_LIGHTFLAIL, SkillType.OneHanded},
            {BASE_ITEM_LIGHTHAMMER, SkillType.OneHanded},
            {BASE_ITEM_LIGHTMACE, SkillType.OneHanded},
            {BASE_ITEM_LONGSWORD, SkillType.OneHanded},
            {BASE_ITEM_MORNINGSTAR, SkillType.OneHanded},
            {BASE_ITEM_RAPIER, SkillType.OneHanded},
            {BASE_ITEM_SCIMITAR, SkillType.OneHanded},
            {BASE_ITEM_SHORTSWORD, SkillType.OneHanded},
            {BASE_ITEM_SICKLE, SkillType.OneHanded},
            {BASE_ITEM_WHIP, SkillType.OneHanded},
            // Two-Handed Skills
            {BASE_ITEM_DIREMACE, SkillType.TwoHanded}     ,
            {BASE_ITEM_DWARVENWARAXE, SkillType.TwoHanded},
            {BASE_ITEM_GREATAXE, SkillType.TwoHanded}     ,
            {BASE_ITEM_GREATSWORD, SkillType.TwoHanded}   ,
            {BASE_ITEM_HALBERD, SkillType.TwoHanded}      ,
            {BASE_ITEM_HEAVYFLAIL, SkillType.TwoHanded}   ,
            {BASE_ITEM_SCYTHE, SkillType.TwoHanded}       ,
            {BASE_ITEM_TRIDENT, SkillType.TwoHanded}      ,
            {BASE_ITEM_WARHAMMER, SkillType.TwoHanded}    ,
            {BASE_ITEM_SHORTSPEAR, SkillType.TwoHanded}   ,
            // Twin Blades Skills
            {BASE_ITEM_TWOBLADEDSWORD, SkillType.TwinBlades },
            {BASE_ITEM_DOUBLEAXE, SkillType.TwinBlades },
            // Martial Arts Skills
            {BASE_ITEM_BRACER, SkillType.MartialArts},
            {BASE_ITEM_GLOVES, SkillType.MartialArts},
            {BASE_ITEM_QUARTERSTAFF, SkillType.MartialArts},
            {BASE_ITEM_HEAVYCROSSBOW, SkillType.Firearms},
            {BASE_ITEM_LIGHTCROSSBOW, SkillType.Firearms},
            // Firearms Skills
            {BASE_ITEM_LONGBOW, SkillType.Firearms},
            {BASE_ITEM_SHORTBOW, SkillType.Firearms},
            {BASE_ITEM_ARROW, SkillType.Firearms},
            {BASE_ITEM_BOLT, SkillType.Firearms},
            // Throwing Skills
            {BASE_ITEM_GRENADE, SkillType.Throwing},
            {BASE_ITEM_SHURIKEN, SkillType.Throwing},
            {BASE_ITEM_SLING, SkillType.Throwing},
            {BASE_ITEM_THROWINGAXE, SkillType.Throwing},
            {BASE_ITEM_BULLET, SkillType.Throwing},
            {BASE_ITEM_DART, SkillType.Throwing},
            // Shield Skills
            {BASE_ITEM_SMALLSHIELD, SkillType.Shields },
            {BASE_ITEM_LARGESHIELD, SkillType.Shields },
            {BASE_ITEM_TOWERSHIELD, SkillType.Shields },
            // Lightsabers
            {CustomBaseItemType.Lightsaber, SkillType.Lightsaber},
            {CustomBaseItemType.Saberstaff, SkillType.Lightsaber}
        };

        public static SkillType GetSkillTypeForItem(NWItem item)
        {
            using (new Profiler("ItemService::GetSkillTypeForItem"))
            {
                int type = item.BaseItemType;

                // Check for explicit override.
                if (item.AssociatedSkillType > 0) return (SkillType)item.AssociatedSkillType;

                // Armor has to specifically be set on the item in order to count.
                // Look for an item type property first.
                if (item.CustomItemType == CustomItemType.LightArmor) return SkillType.LightArmor;
                else if (item.CustomItemType == CustomItemType.HeavyArmor) return SkillType.HeavyArmor;
                else if (item.CustomItemType == CustomItemType.ForceArmor) return SkillType.ForceArmor;

                // Training lightsabers are katana weapons with special local variables.
                if (item.GetLocalInt("LIGHTSABER") == TRUE)
                {
                    return SkillType.Lightsaber;
                }

                if (!_skillTypeMappings.TryGetValue(type, out var result))
                {
                    return SkillType.Unknown;
                }
                return result;
            }
        }

        private static void OnHitCastSpell()
        {
            NWObject target = Object.OBJECT_SELF;
            if (!target.IsValid) return;

            NWObject oSpellOrigin = (_.GetSpellCastItem());
            // Item specific
            string script = oSpellOrigin.GetLocalString("JAVA_SCRIPT");

            if (!string.IsNullOrWhiteSpace(script))
            {
                LegacyJVMItemEvent.Run(script);
            }

        }
    }
}<|MERGE_RESOLUTION|>--- conflicted
+++ resolved
@@ -212,34 +212,22 @@
             }
             if (examinedItem.CustomAC > 0)
             {
-<<<<<<< HEAD
                 if (ArmorBaseItemTypes.Contains(examinedItem.BaseItemType))
                 {
-                    description += _color.Orange("AC: ") + examinedItem.CustomAC + " (/3)\n";
+                    description += ColorTokenService.Orange("AC: ") + examinedItem.CustomAC + " (/3)\n";
                 }
                 else
                 {
-                    description += _color.Red("AC (ignored due to item type): ") + examinedItem.CustomAC + " (/3)\n";
+                    description += ColorTokenService.Red("AC (ignored due to item type): ") + examinedItem.CustomAC + " (/3)\n";
                 }
             }
             if (examinedItem.HPBonus > 0)
             {
-                description += _color.Orange("HP Bonus: ") + examinedItem.HPBonus / 2 + "\n";
+                description += ColorTokenService.Orange("HP Bonus: ") + examinedItem.HPBonus / 2 + "\n";
             }
             if (examinedItem.FPBonus > 0)
             {
-                description += _color.Orange("FP Bonus: ") + examinedItem.FPBonus / 2+ "\n";
-=======
-                description += ColorTokenService.Orange("AC: ") + examinedItem.CustomAC + "\n";
-            }
-            if (examinedItem.HPBonus > 0)
-            {
-                description += ColorTokenService.Orange("HP Bonus: ") + examinedItem.HPBonus + "\n";
-            }
-            if (examinedItem.FPBonus > 0)
-            {
-                description += ColorTokenService.Orange("FP Bonus: ") + examinedItem.FPBonus + "\n";
->>>>>>> ea96717b
+                description += ColorTokenService.Orange("FP Bonus: ") + examinedItem.FPBonus / 2+ "\n";
             }
             if (examinedItem.StructureBonus > 0)
             {
@@ -247,51 +235,27 @@
             }
             if (examinedItem.StrengthBonus > 0)
             {
-<<<<<<< HEAD
-                description += _color.Orange("Strength Bonus: ") + examinedItem.StrengthBonus + " (/3)\n";
+                description += ColorTokenService.Orange("Strength Bonus: ") + examinedItem.StrengthBonus + " (/3)\n";
             }
             if (examinedItem.DexterityBonus > 0)
             {
-                description += _color.Orange("Dexterity Bonus: ") + examinedItem.DexterityBonus + " (/3)\n";
+                description += ColorTokenService.Orange("Dexterity Bonus: ") + examinedItem.DexterityBonus + " (/3)\n";
             }
             if (examinedItem.ConstitutionBonus > 0)
             {
-                description += _color.Orange("Constitution Bonus: ") + examinedItem.ConstitutionBonus + " (/3)\n";
+                description += ColorTokenService.Orange("Constitution Bonus: ") + examinedItem.ConstitutionBonus + " (/3)\n";
             }
             if (examinedItem.WisdomBonus > 0)
             {
-                description += _color.Orange("Wisdom Bonus: ") + examinedItem.WisdomBonus + " (/3)\n";
+                description += ColorTokenService.Orange("Wisdom Bonus: ") + examinedItem.WisdomBonus + " (/3)\n";
             }
             if (examinedItem.IntelligenceBonus > 0)
             {
-                description += _color.Orange("Intelligence Bonus: ") + examinedItem.IntelligenceBonus + " (/3)\n";
+                description += ColorTokenService.Orange("Intelligence Bonus: ") + examinedItem.IntelligenceBonus + " (/3)\n";
             }
             if (examinedItem.CharismaBonus > 0)
             {
-                description += _color.Orange("Charisma Bonus: ") + examinedItem.CharismaBonus + " (/3)\n";
-=======
-                description += ColorTokenService.Orange("Strength Bonus: ") + examinedItem.StrengthBonus + "\n";
-            }
-            if (examinedItem.DexterityBonus > 0)
-            {
-                description += ColorTokenService.Orange("Dexterity Bonus: ") + examinedItem.DexterityBonus + "\n";
-            }
-            if (examinedItem.ConstitutionBonus > 0)
-            {
-                description += ColorTokenService.Orange("Constitution Bonus: ") + examinedItem.ConstitutionBonus + "\n";
-            }
-            if (examinedItem.WisdomBonus > 0)
-            {
-                description += ColorTokenService.Orange("Wisdom Bonus: ") + examinedItem.WisdomBonus + "\n";
-            }
-            if (examinedItem.IntelligenceBonus > 0)
-            {
-                description += ColorTokenService.Orange("Intelligence Bonus: ") + examinedItem.IntelligenceBonus + "\n";
-            }
-            if (examinedItem.CharismaBonus > 0)
-            {
-                description += ColorTokenService.Orange("Charisma Bonus: ") + examinedItem.CharismaBonus + "\n";
->>>>>>> ea96717b
+                description += ColorTokenService.Orange("Charisma Bonus: ") + examinedItem.CharismaBonus + " (/3)\n";
             }
             if (examinedItem.CastingSpeed > 0)
             {
@@ -307,43 +271,23 @@
             }
             if (examinedItem.CraftBonusArmorsmith > 0)
             {
-<<<<<<< HEAD
-                description += _color.Orange("Armorsmith Bonus: ") + examinedItem.CraftBonusArmorsmith + " (/8)\n";
+                description += ColorTokenService.Orange("Armorsmith Bonus: ") + examinedItem.CraftBonusArmorsmith + " (/8)\n";
             }
             if (examinedItem.CraftBonusEngineering > 0)
             {
-                description += _color.Orange("Engineering Bonus: ") + examinedItem.CraftBonusEngineering + " (/8)\n";
+                description += ColorTokenService.Orange("Engineering Bonus: ") + examinedItem.CraftBonusEngineering + " (/8)\n";
             }
             if (examinedItem.CraftBonusFabrication > 0)
             {
-                description += _color.Orange("Fabrication Bonus: ") + examinedItem.CraftBonusFabrication + " (/8)\n";
+                description += ColorTokenService.Orange("Fabrication Bonus: ") + examinedItem.CraftBonusFabrication + " (/8)\n";
             }
             if (examinedItem.CraftBonusWeaponsmith > 0)
             {
-                description += _color.Orange("Weaponsmith Bonus: ") + examinedItem.CraftBonusWeaponsmith + " (/8)\n";
+                description += ColorTokenService.Orange("Weaponsmith Bonus: ") + examinedItem.CraftBonusWeaponsmith + " (/8)\n";
             }
             if (examinedItem.CraftBonusCooking > 0)
             {
-                description += _color.Orange("Cooking Bonus: ") + examinedItem.CraftBonusCooking + " (/8)\n";
-=======
-                description += ColorTokenService.Orange("Armorsmith Bonus: ") + examinedItem.CraftBonusArmorsmith + "\n";
-            }
-            if (examinedItem.CraftBonusEngineering > 0)
-            {
-                description += ColorTokenService.Orange("Engineering Bonus: ") + examinedItem.CraftBonusEngineering + "\n";
-            }
-            if (examinedItem.CraftBonusFabrication > 0)
-            {
-                description += ColorTokenService.Orange("Fabrication Bonus: ") + examinedItem.CraftBonusFabrication + "\n";
-            }
-            if (examinedItem.CraftBonusWeaponsmith > 0)
-            {
-                description += ColorTokenService.Orange("Weaponsmith Bonus: ") + examinedItem.CraftBonusWeaponsmith + "\n";
-            }
-            if (examinedItem.CraftBonusCooking > 0)
-            {
-                description += ColorTokenService.Orange("Cooking Bonus: ") + examinedItem.CraftBonusCooking + "\n";
->>>>>>> ea96717b
+                description += ColorTokenService.Orange("Cooking Bonus: ") + examinedItem.CraftBonusCooking + " (/8)\n";
             }
             if (examinedItem.CraftTierLevel > 0)
             {
@@ -431,22 +375,18 @@
             }
             if (examinedItem.PilotingBonus > 0)
             {
-                description += _color.Orange("Piloting Bonus: ") + examinedItem.PilotingBonus + "\n";
+                description += ColorTokenService.Orange("Piloting Bonus: ") + examinedItem.PilotingBonus + "\n";
             }
             if (examinedItem.BaseAttackBonus > 0)
             {
-<<<<<<< HEAD
                 if (WeaponBaseItemTypes.Contains(examinedItem.BaseItemType))
                 {
-                    description += _color.Orange("Base Attack Bonus: ") + examinedItem.BaseAttackBonus + " (/3)\n";
+                    description += ColorTokenService.Orange("Base Attack Bonus: ") + examinedItem.BaseAttackBonus + " (/3)\n";
                 }
                 else
                 {
-                    description += _color.Red("Base Attack Bonus (ignored due to item type): ") + examinedItem.BaseAttackBonus + "\n";
-                }
-=======
-                description += ColorTokenService.Orange("Base Attack Bonus: ") + examinedItem.BaseAttackBonus + "\n";
->>>>>>> ea96717b
+                    description += ColorTokenService.Red("Base Attack Bonus (ignored due to item type): ") + examinedItem.BaseAttackBonus + "\n";
+                }
             }
             if (examinedItem.SneakAttackBonus > 0)
             {
@@ -454,18 +394,14 @@
             }
             if (examinedItem.DamageBonus > 0)
             {
-<<<<<<< HEAD
                 if (WeaponBaseItemTypes.Contains(examinedItem.BaseItemType))
                 {
-                    description += _color.Orange("Damage Bonus: ") + examinedItem.DamageBonus + "\n";
+                    description += ColorTokenService.Orange("Damage Bonus: ") + examinedItem.DamageBonus + "\n";
                 }
                 else
                 {
-                    description += _color.Red("Damage Bonus (ignored due to item type): ") + examinedItem.DamageBonus + "\n";
-                }
-=======
-                description += ColorTokenService.Orange("Damage Bonus: ") + examinedItem.DamageBonus + "\n";
->>>>>>> ea96717b
+                    description += ColorTokenService.Red("Damage Bonus (ignored due to item type): ") + examinedItem.DamageBonus + "\n";
+                }
             }
             if (examinedItem.CustomItemType != CustomItemType.None)
             {
