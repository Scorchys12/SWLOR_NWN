--- conflicted
+++ resolved
@@ -15,44 +15,12 @@
 {
     public static class PlayerStatService
     {
-<<<<<<< HEAD
         public const float PrimaryIncrease = 0.1f;
         public const float SecondaryIncrease = 0.05f;
         public const float TertiaryIncrease = 0.025f;
         private const int MaxAttributeBonus = 35;
-
-        private readonly INWScript _;
-        private readonly ICustomEffectService _customEffect;
-        private readonly IItemService _item;
-        private readonly IDataService _data;
-        private readonly IPerkService _perk;
-        private readonly INWNXCreature _nwnxCreature;
-
-        public PlayerStatService(
-            INWScript script,
-            ICustomEffectService customEffect,
-            INWNXCreature nwnxCreature,
-            IItemService item,
-            IDataService data,
-            IPerkService perk)
-        {
-            _ = script;
-            _customEffect = customEffect;
-            _item = item;
-            _data = data;
-            _perk = perk;
-            _nwnxCreature = nwnxCreature;
-        }
-
-        public void ApplyStatChanges(NWPlayer player, NWItem ignoreItem, bool isInitialization = false)
-=======
-        public const float PrimaryIncrease = 0.2f;
-        public const float SecondaryIncrease = 0.1f;
-        public const float TertiaryIncrease = 0.05f;
-        private const int MaxAttributeBonus = 70;
         
         public static void ApplyStatChanges(NWPlayer player, NWItem ignoreItem, bool isInitialization = false)
->>>>>>> ea96717b
         {
             if (!player.IsPlayer) return;
             if (!player.IsInitializedAsPlayer) return;
@@ -252,11 +220,7 @@
 
         private static int EffectiveArmorClass(EffectiveItemStats stats, NWPlayer player)
         {
-<<<<<<< HEAD
-            int baseAC = stats.AC / 3 + _customEffect.CalculateEffectAC(player);
-=======
-            int baseAC = stats.AC + CustomEffectService.CalculateEffectAC(player);
->>>>>>> ea96717b
+            int baseAC = stats.AC / 3 + CustomEffectService.CalculateEffectAC(player);
             int totalAC = _.GetAC(player) - baseAC;
             
             // Shield Oath and Precision Targeting affect a percentage of the TOTAL armor class on a creature.
@@ -437,9 +401,6 @@
             }
         }
 
-<<<<<<< HEAD
-        public float EffectiveResidencyBonus(NWPlayer player)
-=======
         private static readonly HashSet<int> ACBaseItemTypes = new HashSet<int>()
         {
             BASE_ITEM_AMULET,
@@ -456,7 +417,6 @@
         };
 
         public static float EffectiveResidencyBonus(NWPlayer player)
->>>>>>> ea96717b
         {
             var dbPlayer = DataService.Get<Player>(player.GlobalID);
 
