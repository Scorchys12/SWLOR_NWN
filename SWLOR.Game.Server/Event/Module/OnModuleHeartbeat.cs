﻿using System;
using System.Linq;
using NWN;
using SWLOR.Game.Server.Enumeration;
using SWLOR.Game.Server.Event;
using SWLOR.Game.Server.GameObject;
using SWLOR.Game.Server.Service;

namespace SWLOR.Game.Server.NWN.Events.Module
{
    internal class OnModuleHeartbeat
    {
<<<<<<< HEAD
        private readonly INWScript _;
        private readonly IDataService _data;
        private readonly IItemService _item;
        private readonly IAbilityService _ability;
        private readonly IPerkService _perk;
        private readonly IBaseService _base;
        private readonly IPlayerStatService _playerStat;
        private readonly IWeatherService _weather;
        
        public OnModuleHeartbeat(INWScript script,
            IDataService data,
            IItemService item,
            IAbilityService ability,
            IPerkService perk,
            IBaseService @base,
            IPlayerStatService playerStat,
            IWeatherService weather)
        {
            _ = script;
            _data = data;
            _item = item;
            _ability = ability;
            _perk = perk;
            _base = @base;
            _playerStat = playerStat;
            _weather = weather;
        }

        public bool Run(params object[] args)
        {
            Guid[] playerIDs = NWModule.Get().Players.Where(x => x.IsPlayer).Select(x => x.GlobalID).ToArray();
            var entities = _data.Where<Data.Entity.Player>(x => playerIDs.Contains(x.ID)).ToList();

            foreach (var player in NWModule.Get().Players)
            {
                var entity = entities.SingleOrDefault(x => x.ID == player.GlobalID);
                if (entity == null) continue;

                HandleRegenerationTick(player, entity);
                HandleFPRegenerationTick(player, entity);

                _data.SubmitDataChange(entity, DatabaseActionType.Update);
            }
            
            SaveCharacters();
            _base.OnModuleHeartbeat();
            _weather.OnModuleHeartbeat();

            // todo: use for debugging the memleak issue. Leave in for now - will remove after it's been fixed.

            //System.Diagnostics.Process ThisProcess = System.Diagnostics.Process.GetCurrentProcess();

            //int nullThreadCount = 0;
            //foreach (System.Diagnostics.ProcessThread OneThread in ThisProcess.Threads)
            //{
            //    if (OneThread != null)
            //    {
            //        Console.WriteLine(OneThread.Id + ": " +
            //                          OneThread.ThreadState + ": " +
            //                          OneThread.StartTime + ": " +
            //                          OneThread.TotalProcessorTime + "<BR>");
            //    }
            //    else
            //    {

            //        nullThreadCount++;
            //    }
            //}

            //ThreadPool.GetMaxThreads(out int workers, out int completionPort);
            //Console.WriteLine("Max threads: " + workers + " workers, " + completionPort + " completionPorts" );
            //Console.WriteLine("Null thread count: " + nullThreadCount);



            return true;
        }
        
        // Export all characters every minute.
        private void SaveCharacters()
        {
            int currentTick = NWModule.Get().GetLocalInt("SAVE_CHARACTERS_TICK") + 1;

            if (currentTick >= 10)
            {
                _.ExportAllCharacters();
                currentTick = 0;
            }

            NWModule.Get().SetLocalInt("SAVE_CHARACTERS_TICK", currentTick);
        }

        private void HandleRegenerationTick(NWPlayer oPC, Data.Entity.Player entity)
        {
            entity.RegenerationTick = entity.RegenerationTick - 1;
            int rate = 5;
            int amount = entity.HPRegenerationAmount;

            if (entity.RegenerationTick <= 0)
            {
                if (oPC.CurrentHP < oPC.MaxHP)
                {
                    var effectiveStats = _playerStat.GetPlayerItemEffectiveStats(oPC);
                    // CON bonus
                    int con = oPC.ConstitutionModifier;
                    if (con > 0)
                    {
                        amount += con;
                    }
                    amount += effectiveStats.HPRegen;
                    
                    if (oPC.Chest.CustomItemType == CustomItemType.HeavyArmor)
                    {
                        int sturdinessLevel = _perk.GetPCPerkLevel(oPC, PerkType.Sturdiness);
                        if (sturdinessLevel > 0)
                        {
                            amount += sturdinessLevel + 1;
                        }
                    }
                    _.ApplyEffectToObject(NWScript.DURATION_TYPE_INSTANT, _.EffectHeal(amount), oPC.Object);
                }

                entity.RegenerationTick = rate;
            }
        }

        private void HandleFPRegenerationTick(NWPlayer oPC, Data.Entity.Player entity)
        {
            entity.CurrentFPTick = entity.CurrentFPTick - 1;
            int rate = 5;
            int amount = 1;

            if (entity.CurrentFPTick <= 0)
            {
                if (entity.CurrentFP < entity.MaxFP)
                {
                    var effectiveStats = _playerStat.GetPlayerItemEffectiveStats(oPC);
                    // CHA bonus
                    int cha = oPC.CharismaModifier;
                    if (cha > 0)
                    {
                        amount += cha;
                    }
                    amount += effectiveStats.FPRegen;

                    if (oPC.Chest.CustomItemType == CustomItemType.ForceArmor)
                    {
                        int clarityLevel = _perk.GetPCPerkLevel(oPC, PerkType.Clarity);
                        if (clarityLevel > 0)
                        {
                            amount += clarityLevel + 1;
                        }
                    }

                    entity = _ability.RestoreFP(oPC, amount, entity);
                }

                entity.CurrentFPTick = rate;
            }
        }

=======
>>>>>>> ea96717b
    }
}<|MERGE_RESOLUTION|>--- conflicted
+++ resolved
@@ -10,169 +10,5 @@
 {
     internal class OnModuleHeartbeat
     {
-<<<<<<< HEAD
-        private readonly INWScript _;
-        private readonly IDataService _data;
-        private readonly IItemService _item;
-        private readonly IAbilityService _ability;
-        private readonly IPerkService _perk;
-        private readonly IBaseService _base;
-        private readonly IPlayerStatService _playerStat;
-        private readonly IWeatherService _weather;
-        
-        public OnModuleHeartbeat(INWScript script,
-            IDataService data,
-            IItemService item,
-            IAbilityService ability,
-            IPerkService perk,
-            IBaseService @base,
-            IPlayerStatService playerStat,
-            IWeatherService weather)
-        {
-            _ = script;
-            _data = data;
-            _item = item;
-            _ability = ability;
-            _perk = perk;
-            _base = @base;
-            _playerStat = playerStat;
-            _weather = weather;
-        }
-
-        public bool Run(params object[] args)
-        {
-            Guid[] playerIDs = NWModule.Get().Players.Where(x => x.IsPlayer).Select(x => x.GlobalID).ToArray();
-            var entities = _data.Where<Data.Entity.Player>(x => playerIDs.Contains(x.ID)).ToList();
-
-            foreach (var player in NWModule.Get().Players)
-            {
-                var entity = entities.SingleOrDefault(x => x.ID == player.GlobalID);
-                if (entity == null) continue;
-
-                HandleRegenerationTick(player, entity);
-                HandleFPRegenerationTick(player, entity);
-
-                _data.SubmitDataChange(entity, DatabaseActionType.Update);
-            }
-            
-            SaveCharacters();
-            _base.OnModuleHeartbeat();
-            _weather.OnModuleHeartbeat();
-
-            // todo: use for debugging the memleak issue. Leave in for now - will remove after it's been fixed.
-
-            //System.Diagnostics.Process ThisProcess = System.Diagnostics.Process.GetCurrentProcess();
-
-            //int nullThreadCount = 0;
-            //foreach (System.Diagnostics.ProcessThread OneThread in ThisProcess.Threads)
-            //{
-            //    if (OneThread != null)
-            //    {
-            //        Console.WriteLine(OneThread.Id + ": " +
-            //                          OneThread.ThreadState + ": " +
-            //                          OneThread.StartTime + ": " +
-            //                          OneThread.TotalProcessorTime + "<BR>");
-            //    }
-            //    else
-            //    {
-
-            //        nullThreadCount++;
-            //    }
-            //}
-
-            //ThreadPool.GetMaxThreads(out int workers, out int completionPort);
-            //Console.WriteLine("Max threads: " + workers + " workers, " + completionPort + " completionPorts" );
-            //Console.WriteLine("Null thread count: " + nullThreadCount);
-
-
-
-            return true;
-        }
-        
-        // Export all characters every minute.
-        private void SaveCharacters()
-        {
-            int currentTick = NWModule.Get().GetLocalInt("SAVE_CHARACTERS_TICK") + 1;
-
-            if (currentTick >= 10)
-            {
-                _.ExportAllCharacters();
-                currentTick = 0;
-            }
-
-            NWModule.Get().SetLocalInt("SAVE_CHARACTERS_TICK", currentTick);
-        }
-
-        private void HandleRegenerationTick(NWPlayer oPC, Data.Entity.Player entity)
-        {
-            entity.RegenerationTick = entity.RegenerationTick - 1;
-            int rate = 5;
-            int amount = entity.HPRegenerationAmount;
-
-            if (entity.RegenerationTick <= 0)
-            {
-                if (oPC.CurrentHP < oPC.MaxHP)
-                {
-                    var effectiveStats = _playerStat.GetPlayerItemEffectiveStats(oPC);
-                    // CON bonus
-                    int con = oPC.ConstitutionModifier;
-                    if (con > 0)
-                    {
-                        amount += con;
-                    }
-                    amount += effectiveStats.HPRegen;
-                    
-                    if (oPC.Chest.CustomItemType == CustomItemType.HeavyArmor)
-                    {
-                        int sturdinessLevel = _perk.GetPCPerkLevel(oPC, PerkType.Sturdiness);
-                        if (sturdinessLevel > 0)
-                        {
-                            amount += sturdinessLevel + 1;
-                        }
-                    }
-                    _.ApplyEffectToObject(NWScript.DURATION_TYPE_INSTANT, _.EffectHeal(amount), oPC.Object);
-                }
-
-                entity.RegenerationTick = rate;
-            }
-        }
-
-        private void HandleFPRegenerationTick(NWPlayer oPC, Data.Entity.Player entity)
-        {
-            entity.CurrentFPTick = entity.CurrentFPTick - 1;
-            int rate = 5;
-            int amount = 1;
-
-            if (entity.CurrentFPTick <= 0)
-            {
-                if (entity.CurrentFP < entity.MaxFP)
-                {
-                    var effectiveStats = _playerStat.GetPlayerItemEffectiveStats(oPC);
-                    // CHA bonus
-                    int cha = oPC.CharismaModifier;
-                    if (cha > 0)
-                    {
-                        amount += cha;
-                    }
-                    amount += effectiveStats.FPRegen;
-
-                    if (oPC.Chest.CustomItemType == CustomItemType.ForceArmor)
-                    {
-                        int clarityLevel = _perk.GetPCPerkLevel(oPC, PerkType.Clarity);
-                        if (clarityLevel > 0)
-                        {
-                            amount += clarityLevel + 1;
-                        }
-                    }
-
-                    entity = _ability.RestoreFP(oPC, amount, entity);
-                }
-
-                entity.CurrentFPTick = rate;
-            }
-        }
-
-=======
->>>>>>> ea96717b
     }
 }