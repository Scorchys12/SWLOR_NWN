--- conflicted
+++ resolved
@@ -815,10 +815,7 @@
     <EmbeddedResource Include="Data\Migrations\2019-08-18.3.sql" />
     <EmbeddedResource Include="Data\Migrations\2019-08-22.1.sql" />
     <EmbeddedResource Include="Data\Migrations\2019-08-23.1.sql" />
-<<<<<<< HEAD
     <EmbeddedResource Include="Data\Migrations\2019-08-23.2.sql" />
-=======
->>>>>>> c9192ecf
     <EmbeddedResource Include="Data\Migrations\2019-08-24.1.sql" />
     <Content Include="Module\**\*.json" />
     <Compile Include="Event\Feat\OnUseCraftingFeat.cs" />
